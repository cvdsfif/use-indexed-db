--- conflicted
+++ resolved
@@ -1,10 +1,6 @@
 {
   "name": "use-indexed-db-state",
-<<<<<<< HEAD
-  "version": "1.0.0-beta.1",
-=======
   "version": "1.0.0-beta.3",
->>>>>>> e51686a3
   "description": "React hook persisting the state between sessions",
   "main": "dist/index.cjs.js",
   "module": "dist/index.esm.js",
